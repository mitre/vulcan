--- conflicted
+++ resolved
@@ -5,14 +5,7 @@
   # login is disabled.
   class RegistrationsController < Devise::RegistrationsController
     before_action :configure_permitted_parameters
-<<<<<<< HEAD
-<<<<<<< HEAD
-=======
-
->>>>>>> fixed rubocop errors
-=======
-
->>>>>>> 7dbea8fe
+    
     def create
       if Settings.local_login.enabled
         super
