# frozen_string_literal: true

# Controller for SecurityRequirementsGuides
class SecurityRequirementsGuidesController < ApplicationController
  before_action :authorize_admin
  before_action :security_requirements_guide, only: %i[destroy]

  def index
    @srgs = SecurityRequirementsGuide.all.select(:id, :srg_id, :title, :version)
    respond_to do |format|
      format.html
      format.json { render json: @srgs }
    end
  end

  def create
    file = params.require('file')
    parsed_benchmark = Xccdf::Benchmark.parse(file.read)
    srg = SecurityRequirementsGuide.from_mapping(parsed_benchmark)
    file.tempfile.seek(0)
    srg.xml = file.read
    if srg.save
      render(json: { toast: 'Successfully created SRG.' }, status: :ok)
    else
      render(json: {
               toast: {
                 title: 'Could not create SRG.',
                 message: srg.errors.full_messages,
                 variant: 'danger'
               },
               status: :unprocessable_entity
             })
    end
  end

  def destroy
    if @srg.destroy
      flash.notice = 'Successfully removed SRG.'
    else
<<<<<<< HEAD
      flash.alert = "Unable to remove SRG. #{@srg.errors.full_messages}"
=======
      flash.alert = "Unable to remove SRG. #{@project_member.errors.full_messages.join(', ')}"
>>>>>>> 31f08d4e
    end
    redirect_to action: 'index'
  end

  private

  def security_requirements_guide
    @srg = SecurityRequirementsGuide.find(params[:id])
  end
end<|MERGE_RESOLUTION|>--- conflicted
+++ resolved
@@ -37,11 +37,7 @@
     if @srg.destroy
       flash.notice = 'Successfully removed SRG.'
     else
-<<<<<<< HEAD
-      flash.alert = "Unable to remove SRG. #{@srg.errors.full_messages}"
-=======
       flash.alert = "Unable to remove SRG. #{@project_member.errors.full_messages.join(', ')}"
->>>>>>> 31f08d4e
     end
     redirect_to action: 'index'
   end
