# frozen_string_literal: true

##
# Components for project relationships.
#
class ComponentsController < ApplicationController
  before_action :set_component, only: %i[show update destroy export]
  before_action :set_project, only: %i[show create]
  before_action :set_component_permissions, only: %i[show]

  before_action :authorize_admin_project, only: %i[create]
  before_action :authorize_admin_component, only: %i[destroy]
  before_action :authorize_author_component, only: %i[update]
  before_action :authorize_admin_component, only: %i[update], if: lambda {
    params.require(:component).permit(:advanced_fields)[:advanced_fields].present?
  }
  before_action :authorize_viewer_component, only: %i[show], if: -> { @component.released == false }
  before_action :authorize_logged_in, only: %i[show], if: -> { @component.released }

  def index
    @components_json = Component.eager_load(:based_on).where(released: true).to_json
  end

  def show
    @component_json = if @effective_permissions
                        @component.to_json(
                          methods: %i[histories memberships metadata inherited_memberships available_members rules]
                        )
                      else
                        @component.to_json(methods: %i[rules])
                      end
    @project_json = @component.project.to_json
    respond_to do |format|
      format.html
      format.json { render json: @component_json }
    end
  end

  def create
    component = create_or_duplicate
    if component.save
      render json: { toast: 'Successfully added component to project.' }
    else
      render json: {
        toast: {
          title: 'Could not add component to project.',
          message: component.errors.full_messages,
          variant: 'danger'
        }
      }, status: :unprocessable_entity
    end
  end

  def update
    if @component.update(component_update_params)
      render json: { toast: 'Successfully updated component.' }
    else
      render json: {
        toast: {
          title: 'Could not update component.',
          message: @component.errors.full_messages,
          variant: 'danger'
        }
      }, status: :unprocessable_entity
    end
  end

  def destroy
    if @component.destroy
      render json: { toast: 'Successfully removed component from project.' }
    else
      render json: {
        toast: {
          title: 'Could not remove component from project.',
          message: @component.errors.full_messages,
          variant: 'danger'
        }
      }, status: :unprocessable_entity
    end
  end

  def export
    if @component.released
      send_data @component.csv_export, filename: "#{@component.project.name}-#{@component.prefix}.csv"
    else
      render json: {
        toast: {
          title: 'Export error',
          message: 'Cannot export a component that is not released',
          variant: 'danger'
        }
      }, status: :bad_request
    end
  end

  private

  def create_or_duplicate
    if component_create_params[:duplicate]
      @project.components.find(component_create_params[:id]).duplicate(new_version: component_create_params[:version],
                                                                       new_prefix: component_create_params[:prefix])
    else
      Component.new(component_create_params.except(:id, :duplicate).merge({ project: @project }))
    end
  end

  def set_component
    @component = Component.eager_load(
<<<<<<< HEAD
      rules: [:reviews, :disa_rule_descriptions, :rule_descriptions, :checks, :additional_answers, {
=======
      rules: [:reviews, :disa_rule_descriptions, :rule_descriptions, :checks, :satisfies, :satisfied_by, {
>>>>>>> 8a2c8b69
        srg_rule: %i[disa_rule_descriptions rule_descriptions checks]
      }]
    ).find(params[:id])
  end

  def set_project
    @project = Project.find(params[:project_id] || @component.project_id)
  end

  def component_update_params
    params.require(:component).permit(
      :released,
      :version,
      :advanced_fields,
      additional_questions_attributes: [:id, :name, :question_type, :_destroy, { options: [] }],
      component_metadata_attributes: { data: {} }
    )
  end

  def component_create_params
    params.require(:component).permit(
      :id,
      :duplicate,
      :prefix,
      :security_requirements_guide_id,
      :version
    )
  end
end<|MERGE_RESOLUTION|>--- conflicted
+++ resolved
@@ -106,13 +106,10 @@
 
   def set_component
     @component = Component.eager_load(
-<<<<<<< HEAD
-      rules: [:reviews, :disa_rule_descriptions, :rule_descriptions, :checks, :additional_answers, {
-=======
-      rules: [:reviews, :disa_rule_descriptions, :rule_descriptions, :checks, :satisfies, :satisfied_by, {
->>>>>>> 8a2c8b69
-        srg_rule: %i[disa_rule_descriptions rule_descriptions checks]
-      }]
+      rules: [:reviews, :disa_rule_descriptions, :rule_descriptions, :checks,
+              :additional_answers, :satisfies, :satisfied_by, {
+                srg_rule: %i[disa_rule_descriptions rule_descriptions checks]
+              }]
     ).find(params[:id])
   end
 
