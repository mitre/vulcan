# frozen_string_literal: true

# Rules, also known as Controls, are the smallest unit of enforceable configuration found in a
# Benchmark XCCDF.
class Rule < BaseRule
  amoeba do
    include_association :rule_descriptions
    include_association :disa_rule_descriptions
    include_association :checks
    include_association :references
    # Using set review_requestor_id: nil does not work as expected, must use nullify
    nullify :review_requestor_id
    set locked: false
  end

  audited except: %i[component_id review_requestor_id created_at updated_at locked], max_audits: 1000
  has_associated_audits

  belongs_to :component, counter_cache: true
  belongs_to :srg_rule
  belongs_to :review_requestor, class_name: 'User', inverse_of: :reviews, optional: true
  has_many :reviews, dependent: :destroy
  has_many :additional_answers, dependent: :destroy

  accepts_nested_attributes_for :additional_answers

  has_and_belongs_to_many :satisfied_by,
                          class_name: 'Rule',
                          join_table: :rule_satisfactions,
                          association_foreign_key: :satisfied_by_rule_id

  has_and_belongs_to_many :satisfies,
                          class_name: 'Rule',
                          join_table: :rule_satisfactions,
                          foreign_key: :satisfied_by_rule_id,
                          association_foreign_key: :rule_id

  before_validation :set_rule_id
  before_save :apply_audit_comment
  before_destroy :prevent_destroy_if_under_review_or_locked

  validates_with RuleSatisfactionValidator
  validate :cannot_be_locked_and_under_review
  validate :review_fields_cannot_change_with_other_fields, on: :update

  validates :rule_id, allow_blank: false, presence: true, uniqueness: { scope: :component_id }

  def self.from_mapping(rule_mapping, component_id, idx, srg_rules)
    rule = super(self, rule_mapping)
    rule.audits.build(Audited.audit_class.create_initial_rule_audit_from_mapping(component_id))
    rule.component_id = component_id
    rule.srg_rule_id = srg_rules[rule.rule_id]
    # This is what is appended to the component prefix in the UI
    rule.rule_id = idx&.to_s&.rjust(6, '0')

    rule
  end

  ##
  # Override `as_json` to include parent SRG information
  #
  def as_json(options = {})
<<<<<<< HEAD
    super.merge(
      {
        reviews: reviews.as_json.map { |c| c.except('user_id', 'rule_id', 'updated_at') },
        srg_rule_attributes: srg_rule.as_json.except('id', 'locked', 'created_at', 'updated_at', 'status',
                                                     'status_justification', 'artifact_description',
                                                     'vendor_comments', 'rule_id', 'review_requestor_id',
                                                     'component_id', 'changes_requested', 'srg_rule_id',
                                                     'security_requirements_guide_id'),
        additional_answers_attributes: additional_answers.as_json.map do |c|
                                         c.except('rule_id', 'created_at', 'updated_at')
                                       end
      }
    )
=======
    result = super(options)
    unless options[:skip_merge].eql?(true)
      result = result.merge(
        {
          reviews: reviews.as_json.map { |c| c.except('user_id', 'rule_id', 'updated_at') },
          srg_rule_attributes: srg_rule.as_json.except('id', 'locked', 'created_at', 'updated_at', 'status',
                                                       'status_justification', 'artifact_description',
                                                       'vendor_comments', 'rule_id', 'review_requestor_id',
                                                       'component_id', 'changes_requested', 'srg_rule_id',
                                                       'security_requirements_guide_id'),
          satisfies: satisfies.as_json(only: %i[id rule_id], skip_merge: true),
          satisfied_by: satisfied_by.as_json(only: %i[id rule_id], skip_merge: true)
        }
      )
    end

    result
>>>>>>> 8a2c8b69
  end

  ##
  # Revert a specific field on a rule from an audit
  #
  # Parameters:
  #    rule (Rule) - A Rule object to revert a change on
  #    audit_id (integer) - A specific ID for an audited record
  #    field (string) - A specific field to revert from the audit record
  #
  def self.revert(rule, audit_id, fields, audit_comment)
    audit = rule.own_and_associated_audits.find(audit_id)

    # nil check for audit
    raise(RuleRevertError, 'Could not locate history for this control.') if audit.nil?

    if audit.action == 'update'
      record = audit.auditable

      # nil check for record
      raise(RuleRevertError, 'Could not locate record for this history.') if record.nil?

      fields.each do |field|
        # The only field we can revert on AdditionalAnswers is answer
        field = 'answer' if audit.auditable_type.eql?('AdditionalAnswer')

        unless audit.audited_changes.include?(field)
          raise(RuleRevertError, "Field to revert (#{field.humanize}) does not exist in this history.")
        end

        # The audited change can either be an array `[prev_val, new_val]`
        # or just the `val`
        value = if audit.audited_changes[field].is_a?(Array)
                  audit.audited_changes[field][0]
                else
                  audit.audited_changes[field]
                end

        # Special case for AdditionalAnswer since it stores in the 'answer' field always
        if audit.auditable_type.eql?('AdditionalAnswer')
          record.answer = value
        else
          record[field] = value
        end
      end
      record.audit_comment = audit_comment if record.changed?
      record.save
      return
    end

    raise(RuleRevertError, 'Cannot revert this history.') unless audit.action == 'destroy'

    auditable_type = case audit.auditable_type
                     when 'RuleDescription'
                       RuleDescription
                     when 'DisaRuleDescription'
                       DisaRuleDescription
                     when 'Check'
                       Check
                     else
                       raise(RuleRevertError, 'Cannot revert this history type.')
                     end
    begin
      auditable_type.create!(audit.audited_changes.merge({ rule_id: rule.id, audit_comment: audit_comment }))
    rescue ActiveRecord::RecordInvalid => e
      raise(RuleRevertError, "Encountered error while reverting this history. #{e.message}")
    end
  end

  def csv_attributes
    [
      nist_control_family,
      ident,
      version,
      "#{component.prefix}-#{rule_id}",
      SEVERITIES_MAP[rule_severity] || rule_severity,
      srg_rule.title, # original srg title
      title,
      srg_rule.disa_rule_descriptions.first.vuln_discussion, # original srg vuln discussion
      disa_rule_descriptions.first.vuln_discussion,
      status,
      srg_rule.checks.first.content, # original SRG check content
      checks.first.content,
      srg_rule.fixtext, # original SRG fix text
      fixtext,
      status_justification,
      disa_rule_descriptions.first.mitigations,
      artifact_description,
      vendor_comments_with_satisfactions
    ]
  end

  private

  def vendor_comments_with_satisfactions
    comments = []
    comments << vendor_comments if vendor_comments.present?

    if satisfied_by.present?
      comments << "Satisfied By: #{satisfied_by.map { |r| "#{component.prefix}-#{r.rule_id}" }.join(', ')}."
    end

    if satisfies.present?
      comments << "Satisfies: #{satisfies.map { |r| "#{component.prefix}-#{r.rule_id}" }.join(', ')}."
    end

    comments.join('. ')
  end

  def cannot_be_locked_and_under_review
    return unless locked && review_requestor_id.present?

    errors.add(:base, 'Control cannot be under review and locked at the same time.')
  end

  ##
  # Check to ensure that "review fields" are not changed
  # in the same `.save` action as any "non-review fields"
  def review_fields_cannot_change_with_other_fields
    review_fields = Set.new(%w[review_requestor_id locked changes_requested])
    ignored_fields = %w[updated_at created_at]
    changed_filtered = changed.reject { |f| ignored_fields.include? f }
    any_review_fields_changed = changed_filtered.any? { |field| review_fields.include? field }
    any_non_review_fields_changed = changed_filtered.any? { |field| review_fields.exclude? field }
    # Break early if review and non-review fields have not changed together
    return unless any_review_fields_changed && any_non_review_fields_changed

    errors.add(:base, 'Cannot update review-related attributes with other non-review-related attributes')
  end

  def set_rule_id
    self.rule_id = (component.largest_rule_id + 1).to_s.rjust(6, '0') unless rule_id
  end

  ##
  # Rules should never be deleted if they are under review or locked
  # This checks *_was to cover the case where an attrubute was changed before attempting to destroy
  def prevent_destroy_if_under_review_or_locked
    # Abort if under review and trying to delete
    if review_requestor_id_was.present?
      errors.add(:base, 'Control is under review and cannot be destroyed')
      throw(:abort)
    end

    # Abort if locked and trying to delete
    return unless locked_was

    errors.add(:base, 'Control is locked and cannot be destroyed')
    throw(:abort)
  end

  ##
  # This before_save callback method exists because if there are no changes on a record, but a audit_comment
  # is provided, then an Audited::Audit record will be created with no audited_changes. This makes histories
  # unnecessarily confusing.
  #
  # This method addresses that issue by checking the record and its dependent records to see if they are
  # new records, changed, or marked for deletion. If any of those criteria are true, then the audited_comment
  # will be applied ONLY to the correct places.
  #
  def apply_audit_comment
    comment = audit_comment
    return if comment.nil?

    self.audit_comment = nil unless new_record? || changed?

    (rule_descriptions + disa_rule_descriptions + checks + additional_answers).each do |record|
      record.audit_comment = comment if record.new_record? || record.changed? || record._destroy
    end
  end
end<|MERGE_RESOLUTION|>--- conflicted
+++ resolved
@@ -60,21 +60,6 @@
   # Override `as_json` to include parent SRG information
   #
   def as_json(options = {})
-<<<<<<< HEAD
-    super.merge(
-      {
-        reviews: reviews.as_json.map { |c| c.except('user_id', 'rule_id', 'updated_at') },
-        srg_rule_attributes: srg_rule.as_json.except('id', 'locked', 'created_at', 'updated_at', 'status',
-                                                     'status_justification', 'artifact_description',
-                                                     'vendor_comments', 'rule_id', 'review_requestor_id',
-                                                     'component_id', 'changes_requested', 'srg_rule_id',
-                                                     'security_requirements_guide_id'),
-        additional_answers_attributes: additional_answers.as_json.map do |c|
-                                         c.except('rule_id', 'created_at', 'updated_at')
-                                       end
-      }
-    )
-=======
     result = super(options)
     unless options[:skip_merge].eql?(true)
       result = result.merge(
@@ -86,13 +71,15 @@
                                                        'component_id', 'changes_requested', 'srg_rule_id',
                                                        'security_requirements_guide_id'),
           satisfies: satisfies.as_json(only: %i[id rule_id], skip_merge: true),
-          satisfied_by: satisfied_by.as_json(only: %i[id rule_id], skip_merge: true)
+          satisfied_by: satisfied_by.as_json(only: %i[id rule_id], skip_merge: true),
+          additional_answers_attributes: additional_answers.as_json.map do |c|
+                                           c.except('rule_id', 'created_at', 'updated_at')
+                                         end
         }
       )
     end
 
     result
->>>>>>> 8a2c8b69
   end
 
   ##
