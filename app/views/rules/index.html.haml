- content_for :assets do
  = javascript_pack_tag 'rules'
  = stylesheet_pack_tag 'rules'

#Rules
<<<<<<< HEAD
  %Rules{                                                      |
    'v-bind:project': @project.to_json,                        |
    'v-bind:rules': @rules.to_json,                            |
    'v-bind:statuses': RuleConstants::STATUSES[0..-2],         |
    'v-bind:severities': RuleConstants::SEVERITIES,            |
    'v-bind:project_permissions': @project_permissions.to_json |
  }
=======
  %Rules{                                                       |
    'v-bind:project': @project.to_json,                         |
    'v-bind:rules': @rules.to_json,                             |
    'v-bind:statuses': RuleConstants::STATUSES.to_json,         |
    'v-bind:severities': RuleConstants::SEVERITIES.to_json,     |
    'v-bind:project_permissions': @project_permissions.to_json, |
    'v-bind:current_user_id': current_user.id.to_json           |
  }  
>>>>>>> 31f08d4e
<|MERGE_RESOLUTION|>--- conflicted
+++ resolved
@@ -3,15 +3,6 @@
   = stylesheet_pack_tag 'rules'
 
 #Rules
-<<<<<<< HEAD
-  %Rules{                                                      |
-    'v-bind:project': @project.to_json,                        |
-    'v-bind:rules': @rules.to_json,                            |
-    'v-bind:statuses': RuleConstants::STATUSES[0..-2],         |
-    'v-bind:severities': RuleConstants::SEVERITIES,            |
-    'v-bind:project_permissions': @project_permissions.to_json |
-  }
-=======
   %Rules{                                                       |
     'v-bind:project': @project.to_json,                         |
     'v-bind:rules': @rules.to_json,                             |
@@ -19,5 +10,4 @@
     'v-bind:severities': RuleConstants::SEVERITIES.to_json,     |
     'v-bind:project_permissions': @project_permissions.to_json, |
     'v-bind:current_user_id': current_user.id.to_json           |
-  }  
->>>>>>> 31f08d4e
+  }