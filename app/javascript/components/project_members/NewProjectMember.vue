<template>
<<<<<<< HEAD
  <div class="m-3 p-3">
    <b-row>
      <b-col>
        <b-input-group>
          <b-input-group-prepend>
            <b-input-group-text><i class="mdi mdi-magnify" aria-hidden="true"></i></b-input-group-text>
          </b-input-group-prepend>
          <vue-simple-suggest
            v-model="search"
            :list="available_members"
            :filter-by-query="true"
            :filter="memberSearchFilter"
            display-attribute="email"
            placeholder="Search for a user by email..."
            @select="setSelectedUser"
            ref="userSearch"
            :styles="userSearchStyles"
          />
        </b-input-group>
      </b-col>
    </b-row>
    <div v-if="selectedUser">
      <br />
      <b-row>
        <b-col>
          Choose a role
          <hr class="mt-1"/>
        </b-col>
      </b-row>
      <b-row :key="role" v-for="(role, index) in available_roles">
        <b-col>
          <!-- <b-form-radio :key="role" v-for="role in available_roles"  name="role" :value="role">{{ role }}</b-form-radio> -->
          <div class="mb-3">
            <span>
              <input class="form-check-input role-input ml-0 mt-0 mr-3"
                     type="radio"
                     name="roles"
                     :value="role"
                     @click="setSelectedRole(role)"
              >
            </span>
            <div>
              <h5 class="d-flex flex-items-center role-label mb-0">{{ capitalizeRole(role) }}</h5>
              <span><small class="muted role-description">{{ roleDescriptions[index] }}</small></span>
            </div>
          </div>
        </b-col>
      </b-row>
    </div>
    <br />
    <b-row>
      <b-col>
        <form :action="formAction()" method="post">
          <input type="hidden" id="NewProjectMemberAuthenticityToken" name="authenticity_token" :value="authenticityToken"/>
          <input type="hidden" id="NewProjectMemberEmail" name="project_member[user_id]" v-model="selectedUser"/>
          <input type="hidden" id="NewProjectMemberRole" name="project_member[role]" v-model="selectedRole"/>
          <b-button block
                    type="submit"
                    variant="primary"
                    :disabled="isSubmitDisabled"
                    rel="nofollow"
          >
                    Add User to Project
          </b-button>
        </form>
      </b-col>
    </b-row>
=======
  <div id="NewProjectMemberCard" class="card">
    <h2>Add Project Member</h2>

    <form :action="formAction" method="post">
      <div class="row">
        <input
          id="NewProjectMemberAuthenticityToken"
          type="hidden"
          name="authenticity_token"
          :value="authenticityToken"
        />

        <!-- User dropdown -->
        <div class="form-group col-md-6">
          <label for="NewProjectMemberUser">User</label>
          <select
            id="NewProjectMemberUser"
            v-model="selectedUser"
            class="form-control"
            name="project_member[user_id]"
            required
          >
            <option />
            <option
              v-for="available_member in available_members"
              :key="available_member.email"
              :value="available_member.id"
            >
              {{ available_member.email }}
            </option>
          </select>
          <small id="NewProjectMemberUserHelp" class="form-text text-muted" />
        </div>

        <!-- Role dropdown -->
        <div class="form-group col-sm-12 col-md-6">
          <label for="NewProjectMemberRole">Role</label>
          <select
            id="NewProjectMemberRole"
            v-model="selectedRole"
            class="form-control"
            name="project_member[role]"
            required
          >
            <option />
            <option v-for="available_role in available_roles" :key="available_role">
              {{ available_role }}
            </option>
          </select>
          <small id="NewProjectMemberRoleHelp" class="form-text text-muted"
            >User will be assigned this role only for this project.</small
          >
        </div>
      </div>

      <b-button type="submit" variant="primary">Add User to Project</b-button>
    </form>
>>>>>>> a2188f70
  </div>
</template>

<script>
<<<<<<< HEAD
import VueSimpleSuggest from 'vue-simple-suggest';
import 'vue-simple-suggest/dist/styles.css';
import capitalize from 'lodash/capitalize';

export default {
  name: 'NewProjectMember',
  components: {
    VueSimpleSuggest
  },
=======
import FormMixinVue from "../../mixins/FormMixin.vue";

export default {
  name: "NewProjectMember",
  mixins: [FormMixinVue],
>>>>>>> a2188f70
  props: {
    project: {
      type: Object,
      required: true,
    },
    available_members: {
      type: Array,
      required: true,
    },
    available_roles: {
      type: Array,
      required: true,
    },
  },
  data: function () {
    return {
      search: "",
      selectedUser: null,
      selectedRole: null,
<<<<<<< HEAD
      roleDescriptions: [
        'Full control of a Project. Lock Controls, revert controls, and manage project members.',
        'Author and approve changes to a Control.',
        'Edit, comment, and mark Controls as requiring review. Cannot sign-off or approve changes to a Control. Great for individual contributors.',
      ],
      userSearchStyles : {
        vueSimpleSuggest: "userSearchVueSimpleSuggest",
        inputWrapper: "",
        defaultInput : "",
        suggestions: "",
        suggestItem: ""
      }
    }
  },
  computed: {
    authenticityToken: function() {
      return document.querySelector("meta[name='csrf-token']").getAttribute("content");
    },
    isSubmitDisabled: function() {
      return !((this.selectedUser !== null) && (this.selectedRole !== null))
    }
  },
  methods: {
    memberSearchFilter: function(user, search) {
      if (user && search) {
        let downcaseSearch = search.toLowerCase()
        return user.email.toLowerCase().includes(downcaseSearch) || user.name.toLowerCase().includes(downcaseSearch)
      }
      return false
    },
    capitalizeRole: function(roleString) {
      return capitalize(roleString);
    },
    setSelectedRole: function(role) {
      this.selectedRole = role;
    },
    setSelectedUser: function() {
      this.selectedUser = this.$refs.userSearch.selected?.id
    },
    formAction: function() {
      return `/projects/${this.project.id}/project_members`
    }
  }
}
=======
    };
  },
  computed: {
    formAction: function () {
      return "/projects/" + this.project.id + "/project_members";
    },
  },
};
>>>>>>> a2188f70
</script>

<style scoped>
.role-input {
  position: inherit;
}

.role-label {
  line-height: 1;
  font-size: 14px;
  font-weight: 700;
}

.role-description {
  line-height: 1;
}

.userSearchVueSimpleSuggest {
  flex: 1;
}
</style><|MERGE_RESOLUTION|>--- conflicted
+++ resolved
@@ -1,5 +1,4 @@
 <template>
-<<<<<<< HEAD
   <div class="m-3 p-3">
     <b-row>
       <b-col>
@@ -67,86 +66,21 @@
         </form>
       </b-col>
     </b-row>
-=======
-  <div id="NewProjectMemberCard" class="card">
-    <h2>Add Project Member</h2>
-
-    <form :action="formAction" method="post">
-      <div class="row">
-        <input
-          id="NewProjectMemberAuthenticityToken"
-          type="hidden"
-          name="authenticity_token"
-          :value="authenticityToken"
-        />
-
-        <!-- User dropdown -->
-        <div class="form-group col-md-6">
-          <label for="NewProjectMemberUser">User</label>
-          <select
-            id="NewProjectMemberUser"
-            v-model="selectedUser"
-            class="form-control"
-            name="project_member[user_id]"
-            required
-          >
-            <option />
-            <option
-              v-for="available_member in available_members"
-              :key="available_member.email"
-              :value="available_member.id"
-            >
-              {{ available_member.email }}
-            </option>
-          </select>
-          <small id="NewProjectMemberUserHelp" class="form-text text-muted" />
-        </div>
-
-        <!-- Role dropdown -->
-        <div class="form-group col-sm-12 col-md-6">
-          <label for="NewProjectMemberRole">Role</label>
-          <select
-            id="NewProjectMemberRole"
-            v-model="selectedRole"
-            class="form-control"
-            name="project_member[role]"
-            required
-          >
-            <option />
-            <option v-for="available_role in available_roles" :key="available_role">
-              {{ available_role }}
-            </option>
-          </select>
-          <small id="NewProjectMemberRoleHelp" class="form-text text-muted"
-            >User will be assigned this role only for this project.</small
-          >
-        </div>
-      </div>
-
-      <b-button type="submit" variant="primary">Add User to Project</b-button>
-    </form>
->>>>>>> a2188f70
   </div>
 </template>
 
 <script>
-<<<<<<< HEAD
+import FormMixinVue from "../../mixins/FormMixin.vue";
 import VueSimpleSuggest from 'vue-simple-suggest';
 import 'vue-simple-suggest/dist/styles.css';
 import capitalize from 'lodash/capitalize';
 
 export default {
-  name: 'NewProjectMember',
+  name: "NewProjectMember",
   components: {
     VueSimpleSuggest
   },
-=======
-import FormMixinVue from "../../mixins/FormMixin.vue";
-
-export default {
-  name: "NewProjectMember",
   mixins: [FormMixinVue],
->>>>>>> a2188f70
   props: {
     project: {
       type: Object,
@@ -166,7 +100,6 @@
       search: "",
       selectedUser: null,
       selectedRole: null,
-<<<<<<< HEAD
       roleDescriptions: [
         'Full control of a Project. Lock Controls, revert controls, and manage project members.',
         'Author and approve changes to a Control.',
@@ -182,11 +115,11 @@
     }
   },
   computed: {
-    authenticityToken: function() {
-      return document.querySelector("meta[name='csrf-token']").getAttribute("content");
-    },
     isSubmitDisabled: function() {
       return !((this.selectedUser !== null) && (this.selectedRole !== null))
+    },
+    formAction: function () {
+      return "/projects/" + this.project.id + "/project_members";
     }
   },
   methods: {
@@ -211,16 +144,6 @@
     }
   }
 }
-=======
-    };
-  },
-  computed: {
-    formAction: function () {
-      return "/projects/" + this.project.id + "/project_members";
-    },
-  },
-};
->>>>>>> a2188f70
 </script>
 
 <style scoped>
