<template>
<<<<<<< HEAD
  <div id="NewProjectMemberCard">
    <b-row>
      <b-col class="d-flex">
        <template v-if="!selectedUser">
          <b-input-group>
            <b-input-group-prepend>
              <b-input-group-text><i class="mdi mdi-magnify" aria-hidden="true"></i></b-input-group-text>
            </b-input-group-prepend>
            <vue-simple-suggest
              v-model="search"
              :list="available_members"
              :filter-by-query="true"
              display-attribute="email"
              placeholder="Search for a user by email..."
              @select="setSelectedUser($refs.userSearch.selected)"
              ref="userSearch"
            />
          </b-input-group>
        </template>
        <template v-else>
          <b-alert show
                   variant="info"
                   dismissible
                   class="w-100 mb-0"
                   @dismissed="setSelectedUser(null)">
            <b>{{ selectedUser.name }}</b>
            {{ selectedUser.email }}
          </b-alert>
        </template>
=======
  <div class="m-3 p-3">
    <b-row>
      <b-col>
        <b-input-group>
          <b-input-group-prepend>
            <b-input-group-text
              ><i class="mdi mdi-magnify" aria-hidden="true"
            /></b-input-group-text>
          </b-input-group-prepend>
          <vue-simple-suggest
            ref="userSearch"
            v-model="search"
            :list="available_members"
            :filter-by-query="true"
            :filter="memberSearchFilter"
            display-attribute="email"
            placeholder="Search for a user by email..."
            :styles="userSearchStyles"
            @select="setSelectedUser"
          />
        </b-input-group>
>>>>>>> 810279c2
      </b-col>
    </b-row>
    <div v-if="selectedUser">
      <br />
      <b-row>
        <b-col>
          Choose a role
<<<<<<< HEAD
          <hr id="RoleDivider"/>
        </b-col>
      </b-row>
      <b-row :key="role" v-for="(role, index) in available_roles">
        <b-col>
          <!-- <b-form-radio :key="role" v-for="role in available_roles"  name="role" :value="role">{{ role }}</b-form-radio> -->
          <div class="d-flex role-row">
            <span>
              <input class="form-check-input role-input"
                     type="radio"
                     name="roles"
                     :value="role"
                     @click="setSelectedRole(role)"
              >
            </span>
            <div>
              <h5 class="d-flex flex-items-center role-label">{{ capitalizeRole(role) }}</h5>
              <span><small class="muted role-description">{{ roleDescriptions[index] }}</small></span>
=======
          <hr class="mt-1" />
        </b-col>
      </b-row>
      <b-row v-for="(role, index) in available_roles" :key="role">
        <b-col>
          <!-- <b-form-radio :key="role" v-for="role in available_roles"  name="role" :value="role">{{ role }}</b-form-radio> -->
          <div class="mb-3">
            <span>
              <input
                class="form-check-input role-input ml-0 mt-0 mr-3"
                type="radio"
                name="roles"
                :value="role"
                @click="setSelectedRole(role)"
              />
            </span>
            <div>
              <h5 class="d-flex flex-items-center role-label mb-0">{{ capitalizeRole(role) }}</h5>
              <span
                ><small class="muted role-description">{{ roleDescriptions[index] }}</small></span
              >
>>>>>>> 810279c2
            </div>
          </div>
        </b-col>
      </b-row>
    </div>
    <br />
    <b-row>
      <b-col>
<<<<<<< HEAD
        <form :action="formAction()" method="post">
          <input type="hidden" id="NewProjectMemberAuthenticityToken" name="authenticity_token" :value="authenticityToken"/>
          <input type="hidden" id="NewProjectMemberEmail" name="project_member[user_id]" :value="selectedUserId"/>
          <input type="hidden" id="NewProjectMemberRole" name="project_member[role]" :value="selectedRole"/>
          <b-button block
                    type="submit"
                    variant="primary"
                    :disabled="isSubmitDisabled"
                    rel="nofollow"
          >
                    Add User to Project
=======
        <form :action="formAction" method="post">
          <input
            id="NewProjectMemberAuthenticityToken"
            type="hidden"
            name="authenticity_token"
            :value="authenticityToken"
          />
          <input
            id="NewProjectMemberEmail"
            v-model="selectedUser"
            type="hidden"
            name="project_member[user_id]"
          />
          <input
            id="NewProjectMemberRole"
            v-model="selectedRole"
            type="hidden"
            name="project_member[role]"
          />
          <b-button
            block
            type="submit"
            variant="primary"
            :disabled="isSubmitDisabled"
            rel="nofollow"
          >
            Add User to Project
>>>>>>> 810279c2
          </b-button>
        </form>
      </b-col>
    </b-row>
  </div>
</template>

<script>
<<<<<<< HEAD
import VueSimpleSuggest from 'vue-simple-suggest';
import 'vue-simple-suggest/dist/styles.css';
import capitalize from 'lodash/capitalize';

export default {
  name: 'NewProjectMember',
  components: {
    VueSimpleSuggest
  },
=======
import FormMixinVue from "../../mixins/FormMixin.vue";
import VueSimpleSuggest from "vue-simple-suggest";
import "vue-simple-suggest/dist/styles.css";
import capitalize from "lodash/capitalize";

export default {
  name: "NewProjectMember",
  components: {
    VueSimpleSuggest,
  },
  mixins: [FormMixinVue],
>>>>>>> 810279c2
  props: {
    project: {
      type: Object,
      required: true
    },
    available_members: {
      type: Array,
      required: true,
    },
    available_roles: {
      type: Array,
      required: true,
    }
  },
  data: function () {
    return {
      search: "",
      selectedUser: null,
      selectedRole: null,
      roleDescriptions: [
<<<<<<< HEAD
        'Edit, comment, and mark Controls as requiring review. Cannot sign-off or approve changes to a Control. Great for individual contributors.',
        'Author and approve changes to a Control.',
        'Full control of a Project. Lock Controls, revert controls, and manage project members.'
      ]
    }
  },
  computed: {
    authenticityToken: function() {
      return document.querySelector("meta[name='csrf-token']").getAttribute("content");
    },
    searchedAvailableMembers: function() {
      let downcaseSearch = this.search.toLowerCase()
      return this.available_members.filter(pm => pm.email.toLowerCase().includes(downcaseSearch));
=======
        "Full control of a Project. Lock Controls, revert controls, and manage project members.",
        "Author and approve changes to a Control.",
        "Edit, comment, and mark Controls as requiring review. Cannot sign-off or approve changes to a Control. Great for individual contributors.",
      ],
      userSearchStyles: {
        vueSimpleSuggest: "userSearchVueSimpleSuggest",
        inputWrapper: "",
        defaultInput: "",
        suggestions: "",
        suggestItem: "",
      },
    };
  },
  computed: {
    isSubmitDisabled: function () {
      return !(this.selectedUser !== null && this.selectedRole !== null);
    },
    formAction: function () {
      return "/projects/" + this.project.id + "/project_members";
>>>>>>> 810279c2
    },
    isSubmitDisabled: function() {
      return !((this.selectedUser !== null) && (this.selectedRole !== null))
    },
    selectedUserId: function() {
      return this.selectedUser?.id
    }
  },
  methods: {
<<<<<<< HEAD
    capitalizeRole: function(roleString) {
      return capitalize(roleString);
    },
    setSelectedRole: function(role) {
      this.selectedRole = role;
    },
    setSelectedUser: function(user) {
      this.selectedUser = user
      this.search = ""
    },
    formAction: function() {
      return `/projects/${this.project.id}/project_members`
    }
  }
}
=======
    memberSearchFilter: function (user, search) {
      if (user && search) {
        let downcaseSearch = search.toLowerCase();
        return (
          user.email.toLowerCase().includes(downcaseSearch) ||
          user.name.toLowerCase().includes(downcaseSearch)
        );
      }
      return false;
    },
    capitalizeRole: function (roleString) {
      return capitalize(roleString);
    },
    setSelectedRole: function (role) {
      this.selectedRole = role;
    },
    setSelectedUser: function () {
      this.selectedUser = this.$refs.userSearch.selected?.id;
    },
  },
};
>>>>>>> 810279c2
</script>

<style scoped>
.role-input {
  position: inherit;
}

.role-label {
  line-height: 1;
  font-size: 14px;
  font-weight: 700;
}

.role-description {
  line-height: 1;
}

.userSearchVueSimpleSuggest {
  flex: 1;
}

#RoleDivider {
  margin-top: 0.25rem;
}

.role-row {
  margin-bottom: 1rem;
}

.role-input {
  margin-left: 0rem;
  margin-right: 1rem;
  margin-top: 0rem;
  position: inherit;
}

.role-label {
  margin-bottom: 0;
  line-height: 1;
  font-size: 14px;
  font-weight: 700;
}

.role-description {
  line-height: 1;
}
</style><|MERGE_RESOLUTION|>--- conflicted
+++ resolved
@@ -1,57 +1,37 @@
 <template>
-<<<<<<< HEAD
   <div id="NewProjectMemberCard">
     <b-row>
       <b-col class="d-flex">
         <template v-if="!selectedUser">
           <b-input-group>
             <b-input-group-prepend>
-              <b-input-group-text><i class="mdi mdi-magnify" aria-hidden="true"></i></b-input-group-text>
+              <b-input-group-text
+                ><i class="mdi mdi-magnify" aria-hidden="true"
+              /></b-input-group-text>
             </b-input-group-prepend>
             <vue-simple-suggest
+              ref="userSearch"
               v-model="search"
               :list="available_members"
               :filter-by-query="true"
               display-attribute="email"
               placeholder="Search for a user by email..."
               @select="setSelectedUser($refs.userSearch.selected)"
-              ref="userSearch"
             />
           </b-input-group>
         </template>
         <template v-else>
-          <b-alert show
-                   variant="info"
-                   dismissible
-                   class="w-100 mb-0"
-                   @dismissed="setSelectedUser(null)">
+          <b-alert
+            show
+            variant="info"
+            dismissible
+            class="w-100 mb-0"
+            @dismissed="setSelectedUser(null)"
+          >
             <b>{{ selectedUser.name }}</b>
             {{ selectedUser.email }}
           </b-alert>
         </template>
-=======
-  <div class="m-3 p-3">
-    <b-row>
-      <b-col>
-        <b-input-group>
-          <b-input-group-prepend>
-            <b-input-group-text
-              ><i class="mdi mdi-magnify" aria-hidden="true"
-            /></b-input-group-text>
-          </b-input-group-prepend>
-          <vue-simple-suggest
-            ref="userSearch"
-            v-model="search"
-            :list="available_members"
-            :filter-by-query="true"
-            :filter="memberSearchFilter"
-            display-attribute="email"
-            placeholder="Search for a user by email..."
-            :styles="userSearchStyles"
-            @select="setSelectedUser"
-          />
-        </b-input-group>
->>>>>>> 810279c2
       </b-col>
     </b-row>
     <div v-if="selectedUser">
@@ -59,36 +39,16 @@
       <b-row>
         <b-col>
           Choose a role
-<<<<<<< HEAD
-          <hr id="RoleDivider"/>
-        </b-col>
-      </b-row>
-      <b-row :key="role" v-for="(role, index) in available_roles">
-        <b-col>
-          <!-- <b-form-radio :key="role" v-for="role in available_roles"  name="role" :value="role">{{ role }}</b-form-radio> -->
-          <div class="d-flex role-row">
-            <span>
-              <input class="form-check-input role-input"
-                     type="radio"
-                     name="roles"
-                     :value="role"
-                     @click="setSelectedRole(role)"
-              >
-            </span>
-            <div>
-              <h5 class="d-flex flex-items-center role-label">{{ capitalizeRole(role) }}</h5>
-              <span><small class="muted role-description">{{ roleDescriptions[index] }}</small></span>
-=======
-          <hr class="mt-1" />
+          <hr id="RoleDivider" />
         </b-col>
       </b-row>
       <b-row v-for="(role, index) in available_roles" :key="role">
         <b-col>
           <!-- <b-form-radio :key="role" v-for="role in available_roles"  name="role" :value="role">{{ role }}</b-form-radio> -->
-          <div class="mb-3">
+          <div class="d-flex role-row">
             <span>
               <input
-                class="form-check-input role-input ml-0 mt-0 mr-3"
+                class="form-check-input role-input"
                 type="radio"
                 name="roles"
                 :value="role"
@@ -96,11 +56,10 @@
               />
             </span>
             <div>
-              <h5 class="d-flex flex-items-center role-label mb-0">{{ capitalizeRole(role) }}</h5>
+              <h5 class="d-flex flex-items-center role-label">{{ capitalizeRole(role) }}</h5>
               <span
                 ><small class="muted role-description">{{ roleDescriptions[index] }}</small></span
               >
->>>>>>> 810279c2
             </div>
           </div>
         </b-col>
@@ -109,20 +68,7 @@
     <br />
     <b-row>
       <b-col>
-<<<<<<< HEAD
         <form :action="formAction()" method="post">
-          <input type="hidden" id="NewProjectMemberAuthenticityToken" name="authenticity_token" :value="authenticityToken"/>
-          <input type="hidden" id="NewProjectMemberEmail" name="project_member[user_id]" :value="selectedUserId"/>
-          <input type="hidden" id="NewProjectMemberRole" name="project_member[role]" :value="selectedRole"/>
-          <b-button block
-                    type="submit"
-                    variant="primary"
-                    :disabled="isSubmitDisabled"
-                    rel="nofollow"
-          >
-                    Add User to Project
-=======
-        <form :action="formAction" method="post">
           <input
             id="NewProjectMemberAuthenticityToken"
             type="hidden"
@@ -131,15 +77,15 @@
           />
           <input
             id="NewProjectMemberEmail"
-            v-model="selectedUser"
             type="hidden"
             name="project_member[user_id]"
+            :value="selectedUserId"
           />
           <input
             id="NewProjectMemberRole"
-            v-model="selectedRole"
             type="hidden"
             name="project_member[role]"
+            :value="selectedRole"
           />
           <b-button
             block
@@ -149,7 +95,6 @@
             rel="nofollow"
           >
             Add User to Project
->>>>>>> 810279c2
           </b-button>
         </form>
       </b-col>
@@ -158,18 +103,6 @@
 </template>
 
 <script>
-<<<<<<< HEAD
-import VueSimpleSuggest from 'vue-simple-suggest';
-import 'vue-simple-suggest/dist/styles.css';
-import capitalize from 'lodash/capitalize';
-
-export default {
-  name: 'NewProjectMember',
-  components: {
-    VueSimpleSuggest
-  },
-=======
-import FormMixinVue from "../../mixins/FormMixin.vue";
 import VueSimpleSuggest from "vue-simple-suggest";
 import "vue-simple-suggest/dist/styles.css";
 import capitalize from "lodash/capitalize";
@@ -179,12 +112,10 @@
   components: {
     VueSimpleSuggest,
   },
-  mixins: [FormMixinVue],
->>>>>>> 810279c2
   props: {
     project: {
       type: Object,
-      required: true
+      required: true,
     },
     available_members: {
       type: Array,
@@ -193,7 +124,7 @@
     available_roles: {
       type: Array,
       required: true,
-    }
+    },
   },
   data: function () {
     return {
@@ -201,89 +132,43 @@
       selectedUser: null,
       selectedRole: null,
       roleDescriptions: [
-<<<<<<< HEAD
-        'Edit, comment, and mark Controls as requiring review. Cannot sign-off or approve changes to a Control. Great for individual contributors.',
-        'Author and approve changes to a Control.',
-        'Full control of a Project. Lock Controls, revert controls, and manage project members.'
-      ]
-    }
+        "Edit, comment, and mark Controls as requiring review. Cannot sign-off or approve changes to a Control. Great for individual contributors.",
+        "Author and approve changes to a Control.",
+        "Full control of a Project. Lock Controls, revert controls, and manage project members.",
+      ],
+    };
   },
   computed: {
-    authenticityToken: function() {
+    authenticityToken: function () {
       return document.querySelector("meta[name='csrf-token']").getAttribute("content");
     },
-    searchedAvailableMembers: function() {
-      let downcaseSearch = this.search.toLowerCase()
-      return this.available_members.filter(pm => pm.email.toLowerCase().includes(downcaseSearch));
-=======
-        "Full control of a Project. Lock Controls, revert controls, and manage project members.",
-        "Author and approve changes to a Control.",
-        "Edit, comment, and mark Controls as requiring review. Cannot sign-off or approve changes to a Control. Great for individual contributors.",
-      ],
-      userSearchStyles: {
-        vueSimpleSuggest: "userSearchVueSimpleSuggest",
-        inputWrapper: "",
-        defaultInput: "",
-        suggestions: "",
-        suggestItem: "",
-      },
-    };
-  },
-  computed: {
+    searchedAvailableMembers: function () {
+      let downcaseSearch = this.search.toLowerCase();
+      return this.available_members.filter((pm) => pm.email.toLowerCase().includes(downcaseSearch));
+    },
     isSubmitDisabled: function () {
       return !(this.selectedUser !== null && this.selectedRole !== null);
     },
-    formAction: function () {
-      return "/projects/" + this.project.id + "/project_members";
->>>>>>> 810279c2
-    },
-    isSubmitDisabled: function() {
-      return !((this.selectedUser !== null) && (this.selectedRole !== null))
-    },
-    selectedUserId: function() {
-      return this.selectedUser?.id
-    }
+    selectedUserId: function () {
+      return this.selectedUser?.id;
+    },
   },
   methods: {
-<<<<<<< HEAD
-    capitalizeRole: function(roleString) {
-      return capitalize(roleString);
-    },
-    setSelectedRole: function(role) {
-      this.selectedRole = role;
-    },
-    setSelectedUser: function(user) {
-      this.selectedUser = user
-      this.search = ""
-    },
-    formAction: function() {
-      return `/projects/${this.project.id}/project_members`
-    }
-  }
-}
-=======
-    memberSearchFilter: function (user, search) {
-      if (user && search) {
-        let downcaseSearch = search.toLowerCase();
-        return (
-          user.email.toLowerCase().includes(downcaseSearch) ||
-          user.name.toLowerCase().includes(downcaseSearch)
-        );
-      }
-      return false;
-    },
     capitalizeRole: function (roleString) {
       return capitalize(roleString);
     },
     setSelectedRole: function (role) {
       this.selectedRole = role;
     },
-    setSelectedUser: function () {
-      this.selectedUser = this.$refs.userSearch.selected?.id;
+    setSelectedUser: function (user) {
+      this.selectedUser = user;
+      this.search = "";
+    },
+    formAction: function () {
+      return `/projects/${this.project.id}/project_members`;
     },
   },
 };
->>>>>>> 810279c2
 </script>
 
 <style scoped>
