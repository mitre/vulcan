<template>
  <div>
<<<<<<< HEAD
    <b-breadcrumb :items="breadcrumbs"></b-breadcrumb>

    <h1>{{ project.name }} - Manage Project Members</h1>
    <ProjectMembersTable :project="project"
                         :project_members="project_members"
                         :available_members="available_members"
                         :available_roles="available_roles"
                         :project_members_count="project_members_count"/>
=======
    <h1>{{ project.name }} - Manage Project Members</h1>
    <NewProjectMember
      :project="project"
      :available_members="available_members"
      :available_roles="available_roles"
    />
    <ProjectMembersTable
      :editable="true"
      :project="project"
      :project_members="project_members"
      :available_roles="available_roles"
      :project_members_count="project_members_count"
    />
>>>>>>> a2188f70
  </div>
</template>

<script>
import NewProjectMember from "./NewProjectMember.vue";
import ProjectMembersTable from "./ProjectMembersTable.vue";

export default {
  name: "ProjectMembers",
  components: { NewProjectMember, ProjectMembersTable },
  props: {
    project_members: {
      type: Array,
      required: true,
    },
    project: {
      type: Object,
      required: true,
    },
    available_members: {
      type: Array,
      required: true,
    },
    available_roles: {
      type: Array,
      required: true,
    },
    project_members_count: {
      type: Number,
<<<<<<< HEAD
      required: true
    }
  },
  computed: {
    breadcrumbs: function() {
      return [
        {
          text: 'Projects',
          href: '/projects'
        },
        {
          text: this.project.name,
          href: '/projects/' + this.project.id
        },
        {
          text: 'Controls',
          active: true
        }
      ]
    },
  }
}
=======
      required: true,
    },
  },
};
>>>>>>> a2188f70
</script>

<style scoped></style><|MERGE_RESOLUTION|>--- conflicted
+++ resolved
@@ -1,29 +1,14 @@
 <template>
   <div>
-<<<<<<< HEAD
     <b-breadcrumb :items="breadcrumbs"></b-breadcrumb>
-
     <h1>{{ project.name }} - Manage Project Members</h1>
-    <ProjectMembersTable :project="project"
-                         :project_members="project_members"
-                         :available_members="available_members"
-                         :available_roles="available_roles"
-                         :project_members_count="project_members_count"/>
-=======
-    <h1>{{ project.name }} - Manage Project Members</h1>
-    <NewProjectMember
-      :project="project"
-      :available_members="available_members"
-      :available_roles="available_roles"
-    />
-    <ProjectMembersTable
+    <ProjectMembersTable 
       :editable="true"
       :project="project"
       :project_members="project_members"
+      :available_members="available_members"
       :available_roles="available_roles"
-      :project_members_count="project_members_count"
-    />
->>>>>>> a2188f70
+      :project_members_count="project_members_count"/>
   </div>
 </template>
 
@@ -53,7 +38,6 @@
     },
     project_members_count: {
       type: Number,
-<<<<<<< HEAD
       required: true
     }
   },
@@ -76,12 +60,6 @@
     },
   }
 }
-=======
-      required: true,
-    },
-  },
-};
->>>>>>> a2188f70
 </script>
 
 <style scoped></style>