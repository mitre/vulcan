--- conflicted
+++ resolved
@@ -140,17 +140,12 @@
       search: "",
       perPage: 10,
       currentPage: 1,
-<<<<<<< HEAD
       fields: [
-        { key: 'name', label: 'User', sortable: true },
+        { key: "name", label: "User", sortable: true },
         { key: 'role', sortable: true },
-        { key: 'actions', label: '' }
-      ]
-    }
-=======
-      fields: [{ key: "name", label: "User" }, "role", { key: "actions", label: "" }],
+        { key: "actions", label: "" }
+      ],
     };
->>>>>>> e3f98175
   },
   computed: {
     // Search users based on name and email
@@ -169,11 +164,7 @@
   },
   methods: {
     // Automatically submit the form when a user selects a form option
-<<<<<<< HEAD
-    roleChanged: function(_event, project_member) {
-=======
     roleChanged: function (event, project_member) {
->>>>>>> e3f98175
       document.getElementById(this.formId(project_member)).submit();
     },
     // Generator for a unique form id for the user role dropdown
