--- conflicted
+++ resolved
@@ -20,29 +20,14 @@
           />
         </div>
       </div>
-<<<<<<< HEAD
       <div class="col-6 float-right">
-        <b-button variant="primary"
-                  size="large"
-                  class="float-right"
-                  v-b-modal.new-project-member
-        >
-          New Member
-        </b-button>
-
-        <b-modal id="new-project-member" size="md" title="Add New Project Member" centered :hide-footer="true">
-          <NewProjectMember :project="project"
-                            :available_members="available_members"
-                            :available_roles="available_roles"
-=======
-      <div v-if="editable && available_members && available_roles" class="col-6 float-right">
         <b-button v-b-modal.new-project-member variant="primary" size="large" class="float-right">
           New Member
         </b-button>
 
         <b-modal
           id="new-project-member"
-          size="lg"
+          size="md"
           title="Add New Project Member"
           centered
           :hide-footer="true"
@@ -51,7 +36,6 @@
             :project="project"
             :available_members="available_members"
             :available_roles="available_roles"
->>>>>>> 810279c2
           />
         </b-modal>
       </div>
@@ -129,8 +113,8 @@
 export default {
   name: "ProjectMembersTable",
   components: { NewProjectMember },
+  components: { NewProjectMember },
   mixins: [FormMixinVue],
-  components: {NewProjectMember},
   props: {
     project_members: {
       type: Array,
@@ -150,11 +134,7 @@
     },
     available_members: {
       type: Array,
-<<<<<<< HEAD
-      required: true
-=======
-      required: false,
->>>>>>> 810279c2
+      required: true,
     },
     project_members_count: {
       type: Number,
@@ -190,7 +170,7 @@
   },
   methods: {
     // Automatically submit the form when a user selects a form option
-    roleChanged: function(_event, project_member) {
+    roleChanged: function (_event, project_member) {
       document.getElementById(this.formId(project_member)).submit();
     },
     // Generator for a unique form id for the user role dropdown
