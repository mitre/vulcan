<template>
  <div class="row">
    <div class="col-2 leftEditorColumn">
      <RuleNavigator
        :rules="rules"
        :selected-rule-id="selectedRuleId"
<<<<<<< HEAD
        :projectPrefix="project.prefix"
=======
        :project-permissions="projectPermissions"
>>>>>>> 31f08d4e
        @ruleSelected="handleRuleSelected($event)"
      />
    </div>

    <template v-if="selectedRule()">
      <div class="col-10">
<<<<<<< HEAD
        <RuleEditorHeader
          :rule="selectedRule()"
          :projectPrefix="project.prefix"
        />
=======
        <RuleEditorHeader :rule="selectedRule()" :project-permissions="projectPermissions" />
>>>>>>> 31f08d4e

        <hr />

        <div class="row">
          <!-- Main editor column -->
          <div class="col-7 border-right">
            <RuleEditor :rule="selectedRule()" :statuses="statuses" :severities="severities" />
          </div>

          <!-- Additional info column -->
          <div class="col-5">
            <RuleReviews
              :rule="selectedRule()"
              :project-permissions="projectPermissions"
              :current-user-id="currentUserId"
            />
            <br />
            <RuleHistories :rule="selectedRule()" :statuses="statuses" :severities="severities" />
          </div>
        </div>
      </div>
    </template>

    <template v-else>
      <div class="col-10">
        <p class="text-center">
          No control currently selected. Select a control on the left to view or edit.
        </p>
      </div>
    </template>
  </div>
</template>

<script>
import RuleEditorHeader from "./RuleEditorHeader.vue";
import RuleEditor from "./RuleEditor.vue";
import RuleNavigator from "./RuleNavigator.vue";
import RuleHistories from "./RuleHistories.vue";
import RuleReviews from "./RuleReviews.vue";

export default {
  name: "RulesCodeEditorView",
  components: {
    RuleNavigator,
    RuleEditor,
    RuleEditorHeader,
    RuleHistories,
    RuleReviews,
  },
  props: {
    projectPermissions: {
      type: String,
      required: true,
    },
    currentUserId: {
      type: Number,
      required: true,
    },
    project: {
      type: Object,
      required: true,
    },
    rules: {
      type: Array,
      required: true,
    },
    statuses: {
      type: Array,
      required: true,
    },
    severities: {
      type: Array,
      required: true,
    },
  },
  data: function () {
    return {
      selectedRuleId: null, // Integer for rule id
    };
  },
  computed: {
    selectedRuleIdKey: function () {
      return `selectedRuleId-${this.project.id}`;
    },
    lastEditor: function () {
      const histories = this.selectedRule().histories;
      if (histories.length > 0) {
        return histories[histories.length - 1].name;
      }
      return "Unknown User";
    },
  },
  watch: {
    selectedRuleId: function (_) {
      localStorage.setItem(this.selectedRuleIdKey, JSON.stringify(this.selectedRuleId));
    },
  },
  mounted: function () {
    // Persist `selectedRuleId` across page loads
    if (localStorage.getItem(this.selectedRuleIdKey)) {
      try {
        this.selectedRuleId = JSON.parse(localStorage.getItem(this.selectedRuleIdKey));
      } catch (e) {
        localStorage.removeItem(this.selectedRuleIdKey);
      }
    }
  },
  methods: {
    // This should not be a computed property because it has side effects when
    // the selected rule ID does not actually exist
    selectedRule: function () {
      const foundRule = this.rules.find((rule) => rule.id == this.selectedRuleId);
      if (foundRule) {
        return foundRule;
      }

      this.selectedRuleId = null;
      return null;
    },
    handleRuleSelected: function (event) {
      this.selectedRuleId = event;
    },
  },
};
</script>

<style scoped></style><|MERGE_RESOLUTION|>--- conflicted
+++ resolved
@@ -4,25 +4,19 @@
       <RuleNavigator
         :rules="rules"
         :selected-rule-id="selectedRuleId"
-<<<<<<< HEAD
         :projectPrefix="project.prefix"
-=======
         :project-permissions="projectPermissions"
->>>>>>> 31f08d4e
         @ruleSelected="handleRuleSelected($event)"
       />
     </div>
 
     <template v-if="selectedRule()">
       <div class="col-10">
-<<<<<<< HEAD
         <RuleEditorHeader
           :rule="selectedRule()"
           :projectPrefix="project.prefix"
+          :project-permissions="projectPermissions"
         />
-=======
-        <RuleEditorHeader :rule="selectedRule()" :project-permissions="projectPermissions" />
->>>>>>> 31f08d4e
 
         <hr />
 
