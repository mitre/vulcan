<template>
  <div>
    <p class="mt-3 mb-0"><strong>Filter &amp; Search</strong></p>
    <div class="input-group">
      <input
        id="ruleSearch"
        v-model="search"
        type="text"
        class="form-control"
        placeholder="Search controls..."
      />
    </div>

    <p class="mt-3 mb-0"><strong>Open Controls</strong></p>
    <div
      v-for="rule in filteredOpenRules"
      :key="`open-${rule.id}`"
      :class="ruleRowClass(rule)"
      @click="ruleSelected(rule)"
    >
      <i
        class="mdi mdi-close closeRuleButton"
        aria-hidden="true"
        @click.stop="ruleDeselected(rule)"
      />
      {{ formatRuleId(rule.id) }}
      <i v-if="rule.locked" class="mdi mdi-lock float-right" aria-hidden="true" />
    </div>

    <p class="mt-3 mb-0">
      <strong>All Controls</strong>
      <template v-if="!readOnly">
        <i v-b-modal.create-rule-modal class="mdi mdi-plus-thick clickable float-right" />
        <strong v-b-modal.create-rule-modal class="float-right clickable">add </strong>
      </template>
    </p>

    <!-- New rule modal -->
    <NewRuleModalForm
      :title="'Create New Control'"
      :forDuplicate="false"
      :idPrefix="'create'"
      @ruleSelected="ruleSelected($event)"
    />

    <!-- All rules list -->
    <div
      v-for="rule in filteredRules"
      :key="`rule-${rule.id}`"
      :class="ruleRowClass(rule)"
      @click="ruleSelected(rule)"
    >
      {{ formatRuleId(rule.id) }}
      <i v-if="rule.locked" class="mdi mdi-lock float-right" aria-hidden="true" />
    </div>
  </div>
</template>

<script>
//
// Expect component to emit `ruleSelected` event when
// a rule is selected from the list. This event means that
// the user wants to edit that specific rule.
// this.$emit('ruleSelected', rule)
//
// <RuleNavigator @ruleSelected="handleRuleSelected($event)" ... />
//
import NewRuleModalForm from './forms/NewRuleModalForm.vue'
export default {
  name: "RuleNavigator",
  components: { NewRuleModalForm },
  props: {
    projectPermissions: {
      type: String,
      required: true,
    },
    rules: {
      type: Array,
      required: true,
    },
    selectedRuleId: {
      type: Number,
      required: false,
    },
    projectPrefix: {
      type: String,
      required: true,
    },
<<<<<<< HEAD
    openRuleIds: {
      type: Array,
      required: true,
=======
    readOnly: {
      type: Boolean,
      default: false,
>>>>>>> 6677c809
    },
  },
  data: function () {
    return {
      search: "",
    };
  },
  computed: {
    // Filters down to all rules that apply to search & applied filters
    filteredRules: function () {
      return this.filterRules(this.rules).sort(this.sortById);
    },
    // Filters down to open rules that also apply to search & applied filters
    filteredOpenRules: function () {
      const openRules = this.rules
        .filter((rule) => this.openRuleIds.includes(rule.id))
        .sort(this.sortById);
      return this.filterRules(openRules);
    },
  },
  methods: {
    // Event handler for when a rule is selected
    ruleSelected: function (rule) {
      this.$emit("ruleSelected", rule.id);
    },
    ruleDeselected: function (rule) {
      this.$emit("ruleDeselected", rule.id);
    },
    // Helper to sort rules by ID
    sortById(rule1, rule2) {
      if (this.formatRuleId(rule1.id).toLowerCase() < this.formatRuleId(rule2.id).toLowerCase()) {
        return -1;
      }
      if (this.formatRuleId(rule1.id).toLowerCase() > this.formatRuleId(rule2.id).toLowerCase()) {
        return 1;
      }
      return 0;
    },
    // Dynamically set the class of each rule row
    ruleRowClass: function (rule) {
      return {
        ruleRow: true,
        clickable: true,
        selectedRuleRow: this.selectedRuleId == rule.id,
      };
    },
    // Helper to filter & search a group of rules
    // PLACEHOLDER! searching by id - should be changed to title/name once implemented
    filterRules(rules) {
      let downcaseSearch = this.search.toLowerCase();
      return rules.filter((rule) =>
        this.formatRuleId(rule.id).toString().toLowerCase().includes(downcaseSearch)
      );
    },
    formatRuleId(id) {
      return `${this.projectPrefix}-${id}`;
    },
  },
};
</script>

<style scoped>
.ruleRow {
  padding: 0.25em;
}

.ruleRow:hover {
  background: rgb(0, 0, 0, 0.12);
}

.selectedRuleRow {
  background: rgba(66, 50, 50, 0.09);
}

.closeRuleButton {
  color: red;
  padding: 0.1em;
  border: 1px solid rgb(0, 0, 0, 0);
  box-sizing: border-box;
}

.closeRuleButton:hover {
  border: 1px solid red;
  border-radius: 0.2em;
}
</style><|MERGE_RESOLUTION|>--- conflicted
+++ resolved
@@ -86,15 +86,12 @@
       type: String,
       required: true,
     },
-<<<<<<< HEAD
     openRuleIds: {
       type: Array,
       required: true,
-=======
     readOnly: {
       type: Boolean,
       default: false,
->>>>>>> 6677c809
     },
   },
   data: function () {
