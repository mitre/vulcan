<template>
  <div>
    <h1>Projects</h1>
    <ProjectsTable :projects="projects" />
  </div>
</template>

<script>
<<<<<<< HEAD
import ProjectsTable from "../projects/ProjectsTable.vue"
=======
import ProjectsTable from "./ProjectsTable.vue";

>>>>>>> 31f08d4e
export default {
  name: "Projects",
  components: { ProjectsTable },
  props: {
    projects: {
      type: Array,
      required: true,
    },
  },
};
</script>

<style scoped></style><|MERGE_RESOLUTION|>--- conflicted
+++ resolved
@@ -6,12 +6,8 @@
 </template>
 
 <script>
-<<<<<<< HEAD
-import ProjectsTable from "../projects/ProjectsTable.vue"
-=======
 import ProjectsTable from "./ProjectsTable.vue";
 
->>>>>>> 31f08d4e
 export default {
   name: "Projects",
   components: { ProjectsTable },
