--- conflicted
+++ resolved
@@ -101,27 +101,16 @@
    ```bash
    # Enable OIDC authentication
    VULCAN_ENABLE_OIDC=true
-<<<<<<< HEAD
-   
-=======
 
->>>>>>> 3ddb1935
    # OKTA configuration
    VULCAN_OIDC_ISSUER_URL=https://your-domain.okta.com
    VULCAN_OIDC_CLIENT_ID=your-client-id-from-okta
    VULCAN_OIDC_CLIENT_SECRET=your-client-secret-from-okta
    VULCAN_OIDC_REDIRECT_URI=http://your-domain/users/auth/oidc/callback
-<<<<<<< HEAD
-   
-   # Optional: Force re-authentication on each login
-   VULCAN_OIDC_PROMPT=login
-   
-=======
 
    # Optional: Force re-authentication on each login
    VULCAN_OIDC_PROMPT=login
 
->>>>>>> 3ddb1935
    # Optional: Custom provider display name (defaults to "OIDC")
    VULCAN_OIDC_PROVIDER_TITLE=Okta
    ```
