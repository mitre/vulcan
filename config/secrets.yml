# Be sure to restart your server when you modify this file.

# Your secret key is used for verifying the integrity of signed cookies.
# If you change this key, all old signed cookies will become invalid!

# Make sure the secret is at least 30 characters and all random,
# no regular words or you'll be exposed to dictionary attacks.
# You can use `rails secret` to generate a secure secret key.

# Make sure the secrets in this file are kept private
# if you're sharing your code publicly.

# Shared secrets are available across all environments.

# shared:
#   api_key: a1B2c3D4e5F6

# Environmental secrets are only available for that specific environment.

development:
  secret_key_base: c7669072ab26d35781a0d34a59662bedb11ad21f39fce28ce65459f2c2bf8b568eb55338efb742cb7c434556f82e0a4e4c31646326eeb036f42d015f2c0c6af5
  db: 1901b295e89ae18f927af6edd53b881a

test:
  secret_key_base: 84c4bcf5e391aefeb7c3f2499c77f3f72135282b88a82adba324b5797677fdae85d254cf94c3d67ae5ff80d23ae75c26062d32d1cbf0228a7733db32592a338f
  db: 1901b295e89ae18f927af6edd53b881a
# Do not keep production secrets in the unencrypted secrets file.
# Instead, either read values from the environment.
# Or, use `bin/rails secrets:setup` to configure encrypted secrets
# and move the `production:` environment over there.

production:
<<<<<<< HEAD
  secret_key_base: <%= ENV["SECRET_KEY_BASE"] %>
  db: 1901b295e89ae18f927af6edd53b881a
=======
  # secret_key_base: d7a34f4f34a4ddcfa0583417489a3f490d011a13810c85f65b682590b1ade13fd13be645000534ec71a859a2076053d7a0fd3e8c8ceb0adc049d63c9f8655fa3
  # db: 8f81495000df66c597458f7db306250c
  secret_key_base: <%= ENV["SECRET_KEY_BASE"] %>
  db: <%= ENV["SECRET_DB_PW"] %>
>>>>>>> 1ae3175a
<|MERGE_RESOLUTION|>--- conflicted
+++ resolved
@@ -30,12 +30,7 @@
 # and move the `production:` environment over there.
 
 production:
-<<<<<<< HEAD
-  secret_key_base: <%= ENV["SECRET_KEY_BASE"] %>
-  db: 1901b295e89ae18f927af6edd53b881a
-=======
   # secret_key_base: d7a34f4f34a4ddcfa0583417489a3f490d011a13810c85f65b682590b1ade13fd13be645000534ec71a859a2076053d7a0fd3e8c8ceb0adc049d63c9f8655fa3
   # db: 8f81495000df66c597458f7db306250c
   secret_key_base: <%= ENV["SECRET_KEY_BASE"] %>
-  db: <%= ENV["SECRET_DB_PW"] %>
->>>>>>> 1ae3175a
+  db: <%= ENV["SECRET_DB_PW"] %>