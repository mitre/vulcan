# For the CI/CD Pipeline of Vulcan, secrets are managed through gitlab runner secrets
sync-repo:
  stage: build
  image: alpine:latest

  # allow us to run pipelines manually online or with a CI schedule
  only:
    - web
    - schedules

  before_script:
    # add the MITRE certificates to the docker image
    - apk update && apk add git openssh-client ca-certificates curl libressl
    - wget -O /usr/local/share/ca-certificates/MITRE_BA_Root.crt http://pki.mitre.org/MITRE%20BA%20Root.crt
    - wget -O /usr/local/share/ca-certificates/MITRE_BA_NPE_CA-1.crt http://pki.mitre.org/MITRE%20BA%20NPE%20CA-1.crt
    - wget -O /usr/local/share/ca-certificates/MITRE_BA_NPE_CA-3.crt http://pki.mitre.org/MITRE%20BA%20NPE%20CA-3.crt
    - update-ca-certificates

    - export https_proxy="http://gatekeeper.mitre.org:80"

    # create a file called push_key that contains the $GITLAB_PUSH_KEY
    - mkdir -p /root/.ssh
    - echo "$GITLAB_PUSH_KEY" > ~/push_key
    - chmod 600 ~/push_key

    # configure git
    - git config --global user.email 'deployer@mitre.org' # Normally this is associated with the $GITLAB_PUSH_KEY
    - git config --global user.name 'inspec-dev Deployer' # Normally this is associated with the $GITLAB_PUSH_KEY

    # add gitlab to known_hosts to avoid "host key verification failed" error
    - touch ~/.ssh/known_hosts
    - echo $GITLAB_KEYSCAN >> ~/.ssh/known_hosts

  script:
    - git clone https://aaronlippold:$(echo $GITHUB_ACCESS_TOKEN)@github.com/aaronlippold/vulcan vulcan 2>/dev/null
    - cd vulcan
    - git remote add github git@gitlab.mitre.org:inspec/vulcan.git
    - ssh-agent sh -c 'ssh-add ~/push_key; git push --tags github master' # REMOTE NAME from previous line
    
build:
  stage: build
  image: docker:latest

  before_script:
    # add the MITRE certificates to the docker image
    - apk update && apk add git openssh-client ca-certificates py-pip bash
    - wget -O /usr/local/share/ca-certificates/MITRE_BA_Root.crt $CRT_R
    - wget -O /usr/local/share/ca-certificates/MITRE_BA_NPE_CA-1.crt $CRT_1
    - wget -O /usr/local/share/ca-certificates/MITRE_BA_NPE_CA-3.crt $CRT_3
    - update-ca-certificates
  
  script:
    # Configuration modification purely for inspec-dev
    # For service behind the Firewall connecting to gitlab
    - echo "$SED_PROXY" > sed-script-file
    - grep BA_Root Dockerfile || sed -f sed-script-file -i"" Dockerfile
    - git clone https://aaronlippold:$(echo $GITHUB_ACCESS_TOKEN)@github.com/aaronlippold/inspec-tools 2>/dev/null
    - sed -i 's/gem .inspec_tools.*$/gem \"inspec_tools\", :path => \"\.\/inspec-tools\"/' Gemfile
<<<<<<< HEAD
=======
    - sed -i"" -e "s#3030#3031#g" docker-compose.yml # Run on port 3031
>>>>>>> d3eef20d
    # - cp config/ldap.example.yml config/ldap.yml
    # - sed -i"" -e "s#host.yourdomain.com#ldap-user.mitre.org#g" config/ldap.yml
    # - sed -i"" -e "s#yourdomain.com#mitre.org#g" config/ldap.yml
    # # The next line implies anonymous ldap authentication
    # - sed -i"" -e "/admin_/d" config/ldap.yml
    - pip install docker-compose
    # If you had a rake keys task, it would go here
    - docker-compose build
<<<<<<< HEAD
    - docker-compose run web rake db:setup >/dev/null 2>/dev/null  
    - docker-compose run web rake db:seed >/dev/null 2>/dev/null
=======
    - docker-compose run web rake db:setup >/dev/null 2>/dev/null || docker-compose run web rake db:seed || true
>>>>>>> d3eef20d
    - docker-compose run web rake db:migrate
    - docker-compose up -d<|MERGE_RESOLUTION|>--- conflicted
+++ resolved
@@ -56,10 +56,7 @@
     - grep BA_Root Dockerfile || sed -f sed-script-file -i"" Dockerfile
     - git clone https://aaronlippold:$(echo $GITHUB_ACCESS_TOKEN)@github.com/aaronlippold/inspec-tools 2>/dev/null
     - sed -i 's/gem .inspec_tools.*$/gem \"inspec_tools\", :path => \"\.\/inspec-tools\"/' Gemfile
-<<<<<<< HEAD
-=======
-    - sed -i"" -e "s#3030#3031#g" docker-compose.yml # Run on port 3031
->>>>>>> d3eef20d
+
     # - cp config/ldap.example.yml config/ldap.yml
     # - sed -i"" -e "s#host.yourdomain.com#ldap-user.mitre.org#g" config/ldap.yml
     # - sed -i"" -e "s#yourdomain.com#mitre.org#g" config/ldap.yml
@@ -68,11 +65,7 @@
     - pip install docker-compose
     # If you had a rake keys task, it would go here
     - docker-compose build
-<<<<<<< HEAD
     - docker-compose run web rake db:setup >/dev/null 2>/dev/null  
     - docker-compose run web rake db:seed >/dev/null 2>/dev/null
-=======
-    - docker-compose run web rake db:setup >/dev/null 2>/dev/null || docker-compose run web rake db:seed || true
->>>>>>> d3eef20d
     - docker-compose run web rake db:migrate
     - docker-compose up -d